import { Settings } from 'luxon';
import { useMemo } from 'react';
import { useTranslation } from 'react-i18next';
import { css } from 'styled-components';

import { DropdownMenu, Text } from '@/components/';
import { LANGUAGES_ALLOWED } from '@/i18n/conf';

export const LanguagePicker = () => {
  const { t, i18n } = useTranslation();
  const { preload: languages } = i18n.options;
  const language = i18n.language;
  Settings.defaultLocale = language;

  const optionsPicker = useMemo(() => {
    return (languages || []).map((lang) => ({
<<<<<<< HEAD
      value: lang,
      label: lang,
      render: () => (
        <Box
          className="c_select__render"
          $direction="row"
          $gap="0.7rem"
          $align="center"
        >
          <Text
            $isMaterialIcon
            $size="1rem"
            $theme="primary"
            $weight="bold"
            $variation="800"
          >
            translate
          </Text>
          <Text $theme="primary" $weight="500" $variation="800" lang={lang}>
            {LANGUAGES_ALLOWED[lang]}
          </Text>
        </Box>
      ),
=======
      label: LANGUAGES_ALLOWED[lang],
      isSelected: language === lang,
      callback: () => {
        i18n.changeLanguage(lang).catch((err) => {
          console.error('Error changing language', err);
        });
      },
>>>>>>> 54a75bc3
    }));
  }, [i18n, language, languages]);

  return (
    <DropdownMenu
      options={optionsPicker}
      showArrow
      buttonCss={css`
        &:hover {
          background-color: var(
            --c--components--button--primary-text--background--color-hover
          );
        }
        border-radius: 4px;
        padding: 0.5rem 0.6rem;
        & > div {
          gap: 0.2rem;
          display: flex;
        }
        & .material-icons {
          color: var(--c--components--button--primary-text--color) !important;
        }
      `}
    >
      <Text
        $theme="primary"
        aria-label={t('Language')}
        $direction="row"
        $gap="0.5rem"
      >
        <Text $isMaterialIcon $color="inherit" $size="xl">
          translate
        </Text>
        {LANGUAGES_ALLOWED[language]}
      </Text>
    </DropdownMenu>
  );
};<|MERGE_RESOLUTION|>--- conflicted
+++ resolved
@@ -14,7 +14,6 @@
 
   const optionsPicker = useMemo(() => {
     return (languages || []).map((lang) => ({
-<<<<<<< HEAD
       value: lang,
       label: lang,
       render: () => (
@@ -38,7 +37,6 @@
           </Text>
         </Box>
       ),
-=======
       label: LANGUAGES_ALLOWED[lang],
       isSelected: language === lang,
       callback: () => {
@@ -46,7 +44,6 @@
           console.error('Error changing language', err);
         });
       },
->>>>>>> 54a75bc3
     }));
   }, [i18n, language, languages]);
 
