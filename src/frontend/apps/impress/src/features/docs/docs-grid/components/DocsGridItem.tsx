--- conflicted
+++ resolved
@@ -54,13 +54,10 @@
           $css={css`
             flex: ${flexLeft};
             align-items: center;
-<<<<<<< HEAD
             &:focus {
               outline: 2px solidrgb(33, 34, 82);
             }
-=======
             min-width: 0;
->>>>>>> 54a75bc3
           `}
           href={`/docs/${doc.id}`}
         >
